--- conflicted
+++ resolved
@@ -91,16 +91,11 @@
             settings.append("torch_dtype=torch.float32")
         else:
             settings.append("device_map='auto'")
-<<<<<<< HEAD
-            if args.max_gpu_memory is not None:
+            if args.gpu_memory is not None:
                 if args.max_cpu_mem is not None:
-                    settings.append(f"max_memory={{0: '{args.max_gpu_memory}GiB', 'cpu': '{args.max_cpu_mem}GiB'}}")
+                    settings.append(f"max_memory={{0: '{args.gpu_memory}GiB', 'cpu': '{args.max_cpu_mem}GiB'}}")
                 else:
-                    settings.append(f"max_memory={{0: '{args.max_gpu_memory}GiB', 'cpu': '99GiB'}}")
-=======
-            if args.gpu_memory is not None:
-                settings.append(f"max_memory={{0: '{args.gpu_memory}GiB', 'cpu': '99GiB'}}")
->>>>>>> faaafe7c
+                    settings.append(f"max_memory={{0: '{args.gpu_memory}GiB', 'cpu': '99GiB'}}")
             if args.disk:
                 if args.disk_cache_dir is not None:
                     settings.append("offload_folder='"+args.disk_cache_dir+"'")
